--- conflicted
+++ resolved
@@ -24,8 +24,5 @@
     - Yaroslav Halchenko <debian@onerussian.com>
     - Eduardo Arango <carlos.arango.gutierrez@correounivalle.edu.co>
     - Oleksandr Moskalenko <om@rc.ufl.edu>
-<<<<<<< HEAD
-    - Rémy Dernat <remy.dernat@umontpellier.fr>
-=======
     - Cedric Clerget <cedric.clerget@univ-fcomte.fr>
->>>>>>> aabf396c
+    - Rémy Dernat <remy.dernat@umontpellier.fr>