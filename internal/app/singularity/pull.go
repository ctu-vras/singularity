--- conflicted
+++ resolved
@@ -28,102 +28,6 @@
 	ErrLibraryPullUnsigned = errors.New("failed to verify container")
 )
 
-<<<<<<< HEAD
-=======
-// LibraryPull will download the image specified by file from the library specified by libraryURI.
-// After downloading, the image will be checked for a valid signature and removed if it does not contain one,
-// unless specified not to by the unauthenticated bool
-func LibraryPull(imgCache *cache.Handle, name, fullURI, libraryURI, keyServerURL, authToken string, unauthenticated, noCache bool) error {
-	libraryClient, err := client.NewClient(&client.Config{
-		BaseURL:   libraryURI,
-		AuthToken: authToken,
-	})
-	if err != nil {
-		return fmt.Errorf("error initializing library client: %v", err)
-	}
-
-	// strip leading "library://" and append default tag, as necessary
-	imageRef := library.NormalizeLibraryRef(fullURI)
-
-	// check if image exists in library
-	libraryImage, err := libraryClient.GetImage(context.TODO(), imageRef)
-	if err == client.ErrNotFound {
-		return fmt.Errorf("image does not exist in the library: %s", imageRef)
-	}
-	if err != nil {
-		return fmt.Errorf("could not get image info: %v", err)
-	}
-
-	if noCache {
-		// don't use cached image
-		sylog.Infof("Downloading library image: %s", name)
-		err := library.DownloadImage(context.TODO(), libraryClient, name, imageRef, downloadImageCallback)
-		if err != nil {
-			return fmt.Errorf("unable to download image: %v", err)
-		}
-	} else {
-		// check and use cached image
-		imageName := uri.GetName("library://" + imageRef)
-		imagePath := imgCache.LibraryImage(libraryImage.Hash, imageName)
-		exists, err := imgCache.LibraryImageExists(libraryImage.Hash, imageName)
-		if err != nil {
-			return fmt.Errorf("unable to check if %s exists: %v", imagePath, err)
-		}
-		if !exists {
-			sylog.Infof("Downloading library image")
-			go interruptCleanup(imagePath)
-
-			// call library download image helper
-			err := library.DownloadImage(context.TODO(), libraryClient, imagePath, imageRef, downloadImageCallback)
-			if err != nil {
-				return fmt.Errorf("unable to download image: %v", err)
-			}
-
-			if cacheFileHash, err := client.ImageHash(imagePath); err != nil {
-				return fmt.Errorf("error getting image hash: %v", err)
-			} else if cacheFileHash != libraryImage.Hash {
-				return fmt.Errorf("cached file hash(%s) and expected hash(%s) does not match", cacheFileHash, libraryImage.Hash)
-			}
-		}
-
-		dstFile, err := openOutputImage(name)
-		if err != nil {
-			return err
-		}
-		defer dstFile.Close()
-
-		srcFile, err := os.Open(imagePath)
-		if err != nil {
-			return fmt.Errorf("while opening cached image: %v", err)
-		}
-		defer srcFile.Close()
-
-		// Copy SIF from cache
-		_, err = io.Copy(dstFile, srcFile)
-		if err != nil {
-			return fmt.Errorf("while copying image from cache: %v", err)
-		}
-	}
-
-	// check if we pulled from the library, if so; is it signed?
-	if !unauthenticated {
-		imageSigned, err := signing.IsSigned(name, keyServerURL, 0, false, authToken)
-		if err != nil {
-			sylog.Warningf("%v", err)
-		}
-		if !imageSigned {
-			return ErrLibraryPullUnsigned
-		}
-	} else {
-		sylog.Warningf("Skipping container verification")
-	}
-
-	sylog.Infof("Download complete: %s\n", name)
-
-	return nil
-}
-
->>>>>>> 6631f01d
 // PullShub will download a image from shub, and cache it. Next time
 // that container is downloaded this will just use that cached image.
 func PullShub(imgCache *cache.Handle, filePath string, shubRef string, noHTTPS, noCache bool) (err error) {
