// Copyright (c) 2018-2019, Sylabs Inc. All rights reserved.
// This software is licensed under a 3-clause BSD license. Please consult the
// LICENSE.md file distributed with the sources of this project regarding your
// rights to use or distribute this software.

package singularity

import (
	"debug/elf"
	"encoding/binary"
	"encoding/json"
	"errors"
	"fmt"
	"net"
	"os"
	"os/exec"
	"os/signal"
	"path/filepath"
	"reflect"
	"runtime"
	"strings"
	"syscall"
	"unsafe"

	"github.com/sylabs/singularity/internal/pkg/security"
	singularity "github.com/sylabs/singularity/pkg/runtime/engines/singularity/config"

	"github.com/sylabs/singularity/internal/pkg/util/user"

	specs "github.com/opencontainers/runtime-spec/specs-go"
	"github.com/sylabs/singularity/internal/pkg/instance"
	"github.com/sylabs/singularity/internal/pkg/sylog"
	"golang.org/x/crypto/ssh/terminal"
)

const defaultShell = "/bin/sh"

// Convert an ELF architecture into a GOARCH-style string. This is not an
// exhaustive list, so there is a default for rare cases. Adapted from
// https://golang.org/src/cmd/internal/objfile/elf.go
func elfToGoArch(elfFile *elf.File) string {
	switch elfFile.Machine {
	case elf.EM_386:
		return "386"
	case elf.EM_X86_64:
		return "amd64"
	case elf.EM_ARM:
		return "arm"
	case elf.EM_AARCH64:
		return "arm64"
	case elf.EM_PPC64:
		if elfFile.ByteOrder == binary.LittleEndian {
			return "ppc64le"
		}
		return "ppc64"
	case elf.EM_S390:
		return "s390x"
	}
	return "UNKNOWN"
}

<<<<<<< HEAD
func (engine *EngineOperations) setPathEnv() {
	env := engine.EngineConfig.OciConfig.Process.Env
	for _, keyval := range env {
		if strings.HasPrefix(keyval, "PATH=") {
			os.Setenv("PATH", keyval[5:])
			break
		}
	}
}

func (engine *EngineOperations) checkExec() error {
	shell := engine.EngineConfig.GetShell()
=======
func (e *EngineOperations) checkExec() error {
	shell := e.EngineConfig.GetShell()
>>>>>>> 6acaeffc

	if shell == "" {
		shell = defaultShell
	}

	// Make sure the shell exists
	if _, err := os.Stat(shell); os.IsNotExist(err) {
		return fmt.Errorf("shell %s doesn't exist in container", shell)
	}

	args := e.EngineConfig.OciConfig.Process.Args
	env := e.EngineConfig.OciConfig.Process.Env

	// match old behavior of searching path
	oldpath := os.Getenv("PATH")
	defer func() {
		os.Setenv("PATH", oldpath)
		e.EngineConfig.OciConfig.Process.Args = args
		e.EngineConfig.OciConfig.Process.Env = env
	}()

	engine.setPathEnv()

	// If args[0] is an absolute path, exec.LookPath() looks for
	// this file directly instead of within PATH
	if _, err := exec.LookPath(args[0]); err == nil {
		return nil
	}

	// If args[0] isn't executable (either via PATH or absolute path),
	// look for alternative approaches to handling it
	switch args[0] {
	case "/.singularity.d/actions/exec":
		if p, err := exec.LookPath("/.exec"); err == nil {
			args[0] = p
			return nil
		}
		if p, err := exec.LookPath(args[1]); err == nil {
			sylog.Warningf("container does not have %s, calling %s directly", args[0], args[1])
			args[1] = p
			args = args[1:]
			return nil
		}
		return fmt.Errorf("no executable %s found", args[1])
	case "/.singularity.d/actions/shell":
		if p, err := exec.LookPath("/.shell"); err == nil {
			args[0] = p
			return nil
		}
		if p, err := exec.LookPath(shell); err == nil {
			sylog.Warningf("container does not have %s, calling %s directly", args[0], shell)
			args[0] = p
			return nil
		}
		return fmt.Errorf("no %s found inside container", shell)
	case "/.singularity.d/actions/run":
		if p, err := exec.LookPath("/.run"); err == nil {
			args[0] = p
			return nil
		}
		if p, err := exec.LookPath("/singularity"); err == nil {
			args[0] = p
			return nil
		}
		return fmt.Errorf("no run driver found inside container")
	case "/.singularity.d/actions/start":
		if _, err := exec.LookPath(shell); err != nil {
			return fmt.Errorf("no %s found inside container, can't run instance", shell)
		}
		args = []string{shell, "-c", `echo "instance start script not found"`}
		return nil
	case "/.singularity.d/actions/test":
		if p, err := exec.LookPath("/.test"); err == nil {
			args[0] = p
			return nil
		}
		return fmt.Errorf("no test driver found inside container")
	}

	return fmt.Errorf("no %s found inside container", args[0])
}

func (engine *EngineOperations) runFuseDriver(name string, program []string, fd int) error {
	sylog.Debugf("Running FUSE driver for %s as %v, fd %d", name, program, fd)

	fh := os.NewFile(uintptr(fd), "fd-"+name)
	if fh == nil {
		// this should never happen
		return errors.New("cannot map /dev/fuse file descriptor to a file handle")
	}
	// the master process does not need this file descriptor after
	// running the program, make sure it gets closed; ignore any
	// errors that happen here
	defer fh.Close()

	// The assumption is that the plugin prepared "Program" in such
	// a way that it's missing the last parameter and that must
	// correspond to /dev/fd/N. Instead of making assumptions as to
	// how many and which file descriptors are open at this point,
	// simply assume that it's possible to map the existing file
	// descriptor to the name number in the new process.
	//
	// "newFd" should be the same as "fd", but do not assume that
	// either.
	newFd := fh.Fd()
	fdDevice := fmt.Sprintf("/dev/fd/%d", newFd)
	args := append(program, fdDevice)

	// set PATH for the command
	oldpath := os.Getenv("PATH")
	defer func() {
		os.Setenv("PATH", oldpath)
	}()
	engine.setPathEnv()

	cmd := exec.Command(args[0], args[1:]...)

	// Add the /dev/fuse file descriptor to the list of file
	// descriptors to be passed to the new process.
	//
	// ExtraFiles is an array of *os.File, with the position of each
	// entry determining the resulting file descriptor number. Since
	// we are passing /dev/fd/N above, place our file handle at
	// position N-3, so that it gets mapped to file descriptor N in
	// the new process (the Go library will set things up so that
	// stdin, stdout and stderr are 0, 1, and 2, so the first
	// element of ExtraFiles gets 3).
	cmd.ExtraFiles = make([]*os.File, newFd-3+1)
	cmd.ExtraFiles[newFd-3] = fh
	// The FUSE driver will get SIGQUIT if the parent dies.
	cmd.SysProcAttr = &syscall.SysProcAttr{
		Pdeathsig: syscall.SIGQUIT,
	}

	if err := cmd.Start(); err != nil {
		sylog.Debugf("cannot start program %v: %v\n", args, err)
		return err
	}

	return nil
}

// setupFuseDrivers runs the operations required by FUSE drivers before
// the user process starts
func setupFuseDrivers(engine *EngineOperations) error {
	// close file descriptors open for FUSE mount
	for _, name := range engine.EngineConfig.GetPluginFuseMounts() {
		var cfg struct {
			Fuse singularity.FuseInfo
		}
		if err := engine.EngineConfig.GetPluginConfig(name, &cfg); err != nil {
			return err
		}

		if err := engine.runFuseDriver(name, cfg.Fuse.Program, cfg.Fuse.DevFuseFd); err != nil {
			return err
		}

		syscall.Close(cfg.Fuse.DevFuseFd)
	}

	return nil
}

// preStartProcess does the final set up before starting the user's
// process.
func preStartProcess(engine *EngineOperations) error {
	// TODO(mem): most of the StartProcess method should be here, as
	// it's doing preparation for actually starting the user
	// process.
	//
	// For now it's limited to doing the final set up for FUSE
	// drivers
	if err := setupFuseDrivers(engine); err != nil {
		return err
	}

	return nil
}

// StartProcess starts the process
func (e *EngineOperations) StartProcess(masterConn net.Conn) error {
	if err := preStartProcess(e); err != nil {
		return err
	}

	isInstance := e.EngineConfig.GetInstance()
	bootInstance := isInstance && e.EngineConfig.GetBootInstance()
	shimProcess := false

	if err := os.Chdir(e.EngineConfig.OciConfig.Process.Cwd); err != nil {
		if err := os.Chdir(e.EngineConfig.GetHomeDest()); err != nil {
			os.Chdir("/")
		}
	}

	if err := e.checkExec(); err != nil {
		return err
	}

	if e.EngineConfig.File.MountDev == "minimal" || e.EngineConfig.GetContain() {
		// If on a terminal, reopen /dev/console so /proc/self/fd/[0-2
		//   will point to /dev/console.  This is needed so that tty and
		//   ttyname() on el6 will return the correct answer.  Newer
		//   ttyname() functions might work because they will search
		//   /dev if the value of /proc/self/fd/X doesn't exist, but
		//   they won't work if another /dev/pts/X is allocated in its
		//   place.  Also, programs that don't use ttyname() and instead
		//   directly do readlink() on /proc/self/fd/X need this.
		for fd := 0; fd <= 2; fd++ {
			if !terminal.IsTerminal(fd) {
				continue
			}
			consfile, err := os.OpenFile("/dev/console", os.O_RDWR, 0600)
			if err != nil {
				sylog.Debugf("Could not open minimal /dev/console, skipping replacing tty descriptors")
				break
			}
			sylog.Debugf("Replacing tty descriptors with /dev/console")
			consfd := int(consfile.Fd())
			for ; fd <= 2; fd++ {
				if !terminal.IsTerminal(fd) {
					continue
				}
				syscall.Close(fd)
				syscall.Dup3(consfd, fd, 0)
			}
			consfile.Close()
			break
		}
	}

	args := e.EngineConfig.OciConfig.Process.Args
	env := e.EngineConfig.OciConfig.Process.Env

	if e.EngineConfig.OciConfig.Linux != nil {
		namespaces := e.EngineConfig.OciConfig.Linux.Namespaces
		for _, ns := range namespaces {
			if ns.Type == specs.PIDNamespace {
				if !e.EngineConfig.GetNoInit() {
					shimProcess = true
				}
				break
			}
		}
	}

	for _, img := range e.EngineConfig.GetImageList() {
		if err := syscall.Close(int(img.Fd)); err != nil {
			return fmt.Errorf("failed to close file descriptor for %s", img.Path)
		}
	}

	for _, fd := range e.EngineConfig.GetOpenFd() {
		if err := syscall.Close(fd); err != nil {
			return fmt.Errorf("aborting failed to close file descriptor: %s", err)
		}
	}

	if err := security.Configure(&e.EngineConfig.OciConfig.Spec); err != nil {
		return fmt.Errorf("failed to apply security configuration: %s", err)
	}

	if (!isInstance && !shimProcess) || bootInstance || e.EngineConfig.GetInstanceJoin() {
		err := syscall.Exec(args[0], args, env)
		if err != nil {
			// We know the shell exists at this point, so let's inspect its architecture
			shell := e.EngineConfig.GetShell()
			if shell == "" {
				shell = defaultShell
			}
			self, errElf := elf.Open(shell)
			if errElf != nil {
				return fmt.Errorf("failed to open %s for inspection: %s", shell, errElf)
			}
			defer self.Close()
			if elfArch := elfToGoArch(self); elfArch != runtime.GOARCH {
				return fmt.Errorf("image targets %s, cannot run on %s", elfArch, runtime.GOARCH)
			}
			// Assume a missing shared library on ENOENT
			if err == syscall.ENOENT {
				return fmt.Errorf("exec %s failed: a shared library is likely missing in the image", args[0])
			}
			// Return the raw error as a last resort
			return fmt.Errorf("exec %s failed: %s", args[0], err)
		}
	}

	// Spawn and wait container process, signal handler
	cmd := exec.Command(args[0], args[1:]...)
	cmd.Stdout = os.Stdout
	cmd.Stderr = os.Stderr
	cmd.Stdin = os.Stdin
	cmd.Env = env
	cmd.SysProcAttr = &syscall.SysProcAttr{
		Setpgid: isInstance,
	}

	errChan := make(chan error, 1)
	statusChan := make(chan syscall.WaitStatus, 1)
	signals := make(chan os.Signal, 1)

	if err := cmd.Start(); err != nil {
		return fmt.Errorf("exec %s failed: %s", args[0], err)
	}

	go func() {
		errChan <- cmd.Wait()
	}()

	// Modify argv argument and program name shown in /proc/self/comm
	name := "sinit"

	argv0str := (*reflect.StringHeader)(unsafe.Pointer(&os.Args[0]))
	argv0 := (*[1 << 30]byte)(unsafe.Pointer(argv0str.Data))[:argv0str.Len]
	progname := make([]byte, argv0str.Len)

	if len(name) > argv0str.Len {
		return fmt.Errorf("program name too short")
	}

	copy(progname, name)
	copy(argv0, progname)

	ptr := unsafe.Pointer(&progname[0])
	if _, _, err := syscall.Syscall(syscall.SYS_PRCTL, syscall.PR_SET_NAME, uintptr(ptr), 0); err != 0 {
		return syscall.Errno(err)
	}

	// Manage all signals
	signal.Notify(signals)

	masterConn.Close()

	for {
		select {
		case s := <-signals:
			sylog.Debugf("Received signal %s", s.String())
			switch s {
			case syscall.SIGCHLD:
				for {
					var status syscall.WaitStatus

					wpid, err := syscall.Wait4(-1, &status, syscall.WNOHANG, nil)
					if wpid <= 0 || err != nil {
						// We break the loop since an error occurred
						break
					}

					if wpid == cmd.Process.Pid {
						statusChan <- status
					}
				}
			default:
				signal := s.(syscall.Signal)
				// EPERM and EINVAL are deliberately ignored because they can't be
				// returned in this context, this process is PID 1, so it has the
				// permissions to send signals to its childs and EINVAL would
				// mean to update the Go runtime or the kernel to something more
				// stable :)
				if isInstance {
					if err := syscall.Kill(-cmd.Process.Pid, signal); err == syscall.ESRCH {
						sylog.Debugf("No child process, exiting ...")
						os.Exit(128 + int(signal))
					}
				} else if e.EngineConfig.GetSignalPropagation() {
					if err := syscall.Kill(cmd.Process.Pid, signal); err == syscall.ESRCH {
						sylog.Debugf("No child process, exiting ...")
						os.Exit(128 + int(signal))
					}
				}
			}
		case err := <-errChan:
			if e, ok := err.(*exec.ExitError); ok {
				status, ok := e.Sys().(syscall.WaitStatus)
				if !ok {
					return fmt.Errorf("command exit with error: %s", err)
				}
				statusChan <- status
			} else if e, ok := err.(*os.SyscallError); ok {
				// handle possible race with Wait4 call above by ignoring ECHILD
				// error because child process was already catched
				if e.Err.(syscall.Errno) != syscall.ECHILD {
					sylog.Fatalf("error while waiting container process: %s", e.Error())
				}
			}
			if !isInstance {
				if len(statusChan) > 0 {
					status := <-statusChan
					if status.Signaled() {
						os.Exit(128 + int(status.Signal()))
					}
					os.Exit(status.ExitStatus())
				} else if err == nil {
					os.Exit(0)
				}
				sylog.Fatalf("command exited with unknown error: %s", err)
			}
		}
	}
}

// PostStartProcess will execute code in master context after execution of container
// process, typically to write instance state/config files or execute post start OCI hook
func (e *EngineOperations) PostStartProcess(pid int) error {
	sylog.Debugf("Post start process")

	if e.EngineConfig.GetInstance() {
		name := e.CommonConfig.ContainerID

		if err := os.Chdir("/"); err != nil {
			return fmt.Errorf("failed to change directory to /: %s", err)
		}

		file, err := instance.Add(name, instance.SingSubDir)
		if err != nil {
			return err
		}

		pw, err := user.CurrentOriginal()
		if err != nil {
			return err
		}
		file.User = pw.Name
		file.Pid = pid
		file.PPid = os.Getpid()
		file.Image = e.EngineConfig.GetImage()

		// by default we add all namespaces except the user namespace which
		// is added conditionally. This delegates checks to the C starter code
		// which will determine if a namespace needs to be joined by
		// comparing namespace inodes
		path := fmt.Sprintf("/proc/%d/ns", pid)
		namespaces := []struct {
			nstype string
			ns     specs.LinuxNamespaceType
		}{
			{"pid", specs.PIDNamespace},
			{"uts", specs.UTSNamespace},
			{"ipc", specs.IPCNamespace},
			{"mnt", specs.MountNamespace},
			{"cgroup", specs.CgroupNamespace},
			{"net", specs.NetworkNamespace},
		}
		for _, n := range namespaces {
			nspath := filepath.Join(path, n.nstype)
			e.EngineConfig.OciConfig.AddOrReplaceLinuxNamespace(string(n.ns), nspath)
		}
		for _, ns := range e.EngineConfig.OciConfig.Linux.Namespaces {
			if ns.Type == specs.UserNamespace {
				nspath := filepath.Join(path, "user")
				e.EngineConfig.OciConfig.AddOrReplaceLinuxNamespace(specs.UserNamespace, nspath)
				file.UserNs = true
				break
			}
		}

		// grab configuration to store in instance file
		file.Config, err = json.Marshal(e.CommonConfig)
		if err != nil {
			return err
		}

		return file.Update()
	}
	return nil
}<|MERGE_RESOLUTION|>--- conflicted
+++ resolved
@@ -59,9 +59,8 @@
 	return "UNKNOWN"
 }
 
-<<<<<<< HEAD
-func (engine *EngineOperations) setPathEnv() {
-	env := engine.EngineConfig.OciConfig.Process.Env
+func (e *EngineOperations) setPathEnv() {
+	env := e.EngineConfig.OciConfig.Process.Env
 	for _, keyval := range env {
 		if strings.HasPrefix(keyval, "PATH=") {
 			os.Setenv("PATH", keyval[5:])
@@ -70,12 +69,8 @@
 	}
 }
 
-func (engine *EngineOperations) checkExec() error {
-	shell := engine.EngineConfig.GetShell()
-=======
 func (e *EngineOperations) checkExec() error {
 	shell := e.EngineConfig.GetShell()
->>>>>>> 6acaeffc
 
 	if shell == "" {
 		shell = defaultShell
