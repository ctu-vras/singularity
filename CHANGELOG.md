--- conflicted
+++ resolved
@@ -45,17 +45,6 @@
 ### Implemented enhancements
 
  - Restore docker-extract aufs whiteout handling that implements correct
-<<<<<<< HEAD
-     extraction of docker container layers. This adds libarchive-devel as a
-     build time dep. At runtime libarchive is needed for whiteout handling. If
-     libarchive is not available at runtime will fall back to previous
-     extraction method. 
- - Put /usr/local/{bin,sbin} in front of the default PATH
- - Adjustments to SCIF (Scientific Filesystem) integration for broader use
- - Fixed bug that did not export environment variables for apps with "-" in name
- - Create /dev/fd and standard streams symlinks in /dev when using minimal dev
-   mount or when specifying -c/-C/--contain option
-=======
    extraction of docker container layers. This adds libarchive-devel as a
    build time dep. At runtime libarchive is needed for whiteout handling. If
    libarchive is not available at runtime will fall back to previous
@@ -89,7 +78,6 @@
 ### Security related fixes
  - Strip authorization header on http redirect to different domain when
    interacting with docker registries.
->>>>>>> df34978e
 
 ## [v2.4.4](https://github.com/singularityware/singularity/releases/tag/2.4.4) (2018-03-03)
 
