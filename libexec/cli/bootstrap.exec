#!/bin/bash
# 
# Copyright (c) 2017, SingularityWare, LLC. All rights reserved.
# 
# See the COPYRIGHT.md file at the top-level directory of this distribution and at
# https://github.com/singularityware/singularity/blob/master/COPYRIGHT.md.
# 
# This file is part of the Singularity Linux container project. It is subject to the license
# terms in the LICENSE.md file found in the top-level directory of this distribution and
# at https://github.com/singularityware/singularity/blob/master/LICENSE.md. No part
# of Singularity, including this file, may be copied, modified, propagated, or distributed
# except according to the terms contained in the LICENSE.md file.
#
#

## Basic sanity
if [ -z "$SINGULARITY_libexecdir" ]; then
    echo "Could not identify the Singularity libexecdir."
    exit 1
fi

## Load functions
if [ -f "$SINGULARITY_libexecdir/singularity/functions" ]; then
    . "$SINGULARITY_libexecdir/singularity/functions"
else
    echo "Error loading functions: $SINGULARITY_libexecdir/singularity/functions"
    exit 1
fi

SINGULARITY_CHECKS="no"
SINGULARITY_CHECKTAGS=bootstrap
SINGULARITY_CHECKLEVEL=3

while true; do
    case ${1:-} in
        -h|--help|help)
            if [ -e "$SINGULARITY_libexecdir/singularity/cli/$SINGULARITY_COMMAND.help" ]; then
                cat "$SINGULARITY_libexecdir/singularity/cli/$SINGULARITY_COMMAND.help"
            else
                message ERROR "No help exists for this command\n"
                exit 1
            fi
            exit
        ;;
        -T|--notest)
            shift
            SINGULARITY_NOTEST=1
            export SINGULARITY_NOTEST
        ;;
        -f|-F|--force)
            shift
            SINGULARITY_REBOOTSTRAP=1
            export SINGULARITY_REBOOTSTRAP
        ;;
        -s|--section)
            shift
            SINGULARITY_BUILDSECTION="$1"
            export SINGULARITY_BUILDSECTION
            shift
        ;;
        -c|--check|--checks)
            SINGULARITY_CHECKS="yes"
            shift;
        ;;
        -l|--low)                          # levels 3,2,1
            SINGULARITY_CHECKLEVEL=3       # LOW
            shift;
        ;;
        -m|--med|--medium)                 # levels 2,1
            SINGULARITY_CHECKLEVEL=2       # MED
            shift;
        ;;
        -h|--high)
            SINGULARITY_CHECKLEVEL=1      # level 1 only
            shift;                        # HIGH
        ;;
        -t|--tag)
            shift;
            SINGULARITY_CHECKTAGS="${1:-}"         
            shift;
        ;;
        -*)
            message ERROR "Unknown option: $1\n"
            exit 1
        ;;
        *)
            break;
        ;;
    esac
done

if [ -z "${1:-}" ]; then
    if [ -e "$SINGULARITY_libexecdir/singularity/cli/$SINGULARITY_COMMAND.help" ]; then
        head -n 1 "$SINGULARITY_libexecdir/singularity/cli/$SINGULARITY_COMMAND.help"
    else
        message ERROR "To see usage summary, try: singularity help $SINGULARITY_COMMAND\n"
    fi
    exit 0
fi

SINGULARITY_IMAGE="${1:-}"
SINGULARITY_BUILDDEF="${2:-}"
SINGULARITY_WRITABLE=1
export SINGULARITY_IMAGE SINGULARITY_WRITABLE SINGULARITY_BUILDDEF SINGUARITY_libexecdir \
       SINGULARITY_CHECKS SINGULARITY_CHECKTAGS SINGULARITY_CHECKLEVEL
shift
shift

message WARNING "The bootstrap command is deprecated and will be removed in a future release.\n"
message WARNING "Use the build command like so:\n"
message WARNING "singularity build ${SINGULARITY_IMAGE} ${SINGULARITY_BUILDDEF}\n"

if [ -x "${SINGULARITY_bindir}/singularity" -a -n "${SINGULARITY_REBOOTSTRAP:-}" ]; then
    ${SINGULARITY_bindir}/singularity build -f -w  ${SINGULARITY_IMAGE} ${SINGULARITY_BUILDDEF}
    exit 0
elif [ -x "${SINGULARITY_bindir}/singularity" ]; then
<<<<<<< HEAD
    ${SINGULARITY_bindir}/singularity build -w  ${SINGULARITY_IMAGE} ${SINGULARITY_BUILDDEF}
=======
    ${SINGULARITY_bindir}/singularity build -e -w  ${SINGULARITY_IMAGE} ${SINGULARITY_BUILDDEF}
>>>>>>> 259257e9
    exit 0
else
    message ERROR "Could not locate the Singularity binary: $SINGULARITY_home/singularity\n"
    exit 1
fi

message ERROR "We should never have gotten here... Ahhh!!!!\n"
exit 255<|MERGE_RESOLUTION|>--- conflicted
+++ resolved
@@ -114,11 +114,7 @@
     ${SINGULARITY_bindir}/singularity build -f -w  ${SINGULARITY_IMAGE} ${SINGULARITY_BUILDDEF}
     exit 0
 elif [ -x "${SINGULARITY_bindir}/singularity" ]; then
-<<<<<<< HEAD
     ${SINGULARITY_bindir}/singularity build -w  ${SINGULARITY_IMAGE} ${SINGULARITY_BUILDDEF}
-=======
-    ${SINGULARITY_bindir}/singularity build -e -w  ${SINGULARITY_IMAGE} ${SINGULARITY_BUILDDEF}
->>>>>>> 259257e9
     exit 0
 else
     message ERROR "Could not locate the Singularity binary: $SINGULARITY_home/singularity\n"
