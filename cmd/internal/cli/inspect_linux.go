// Copyright (c) 2018-2019, Sylabs Inc. All rights reserved.
// This software is licensed under a 3-clause BSD license. Please consult the
// LICENSE.md file distributed with the sources of this project regarding your
// rights to use or distribute this software.

package cli

import (
	"bufio"
	"encoding/json"
	"fmt"
	"io"
	"os"
	"path/filepath"
	"strconv"
	"strings"

	"github.com/sylabs/singularity/pkg/cmdline"

	"github.com/opencontainers/runtime-tools/generate"
	"github.com/spf13/cobra"
	"github.com/sylabs/singularity/docs"
	"github.com/sylabs/singularity/internal/pkg/buildcfg"
	"github.com/sylabs/singularity/internal/pkg/sylog"
	"github.com/sylabs/singularity/internal/pkg/util/exec"

	"github.com/sylabs/singularity/internal/pkg/runtime/engines/config"
	"github.com/sylabs/singularity/internal/pkg/runtime/engines/config/oci"
	singularityConfig "github.com/sylabs/singularity/pkg/runtime/engines/singularity/config"
)

const listAppsCommand = "echo apps:`ls \"$app/scif/apps\" | wc -c`; for app in ${SINGULARITY_MOUNTPOINT}/scif/apps/*; do\n    if [ -d \"$app/scif\" ]; then\n        APPNAME=`basename \"$app\"`\n        echo \"$APPNAME\"\n    fi\ndone\n"

var (
	labels      bool
	deffile     bool
	runscript   bool
	testfile    bool
	environment bool
	helpfile    bool
	jsonfmt     bool
	apps        bool
)

type inspectAttributes struct {
	Apps        string            `json:"apps"`
	Labels      map[string]string `json:"labels,omitempty"`
	Deffile     string            `json:"deffile,omitempty"`
	Runscript   string            `json:"runscript,omitempty"`
	Test        string            `json:"test,omitempty"`
	Environment map[string]string `json:"environment,omitempty"`
	Helpfile    string            `json:"helpfile,omitempty"`
}

type inspectFormat struct {
	Attributes inspectAttributes `json:"attributes"`
	Type       string            `json:"type"`
}

// --app
var inspectAppNameFlag = cmdline.Flag{
	ID:           "inspectAppNameFlag",
	Value:        &AppName,
	DefaultValue: "",
	Name:         "app",
	Usage:        "inspect a specific app",
	EnvKeys:      []string{"APP"},
}

<<<<<<< HEAD
	InspectCmd.Flags().BoolVarP(&apps, "apps", "A", false, "list all apps in a container")

	InspectCmd.Flags().BoolVarP(&labels, "labels", "l", false, "show the labels associated with the image (default)")
	InspectCmd.Flags().SetAnnotation("labels", "envkey", []string{"LABELS"})
=======
// -l|--labels
var inspectLabelsFlag = cmdline.Flag{
	ID:           "inspectLabelsFlag",
	Value:        &labels,
	DefaultValue: false,
	Name:         "labels",
	ShortHand:    "l",
	Usage:        "show the labels associated with the image (default)",
	EnvKeys:      []string{"LABELS"},
}
>>>>>>> a7632f94

// -d|--deffile
var inspectDeffileFlag = cmdline.Flag{
	ID:           "inspectDeffileFlag",
	Value:        &deffile,
	DefaultValue: false,
	Name:         "deffile",
	ShortHand:    "d",
	Usage:        "show the Singularity recipe file that was used to generate the image",
	EnvKeys:      []string{"DEFFILE"},
}

// -r|--runscript
var inspectRunscriptFlag = cmdline.Flag{
	ID:           "inspectRunscriptFlag",
	Value:        &runscript,
	DefaultValue: false,
	Name:         "runscript",
	ShortHand:    "r",
	Usage:        "show the runscript for the image",
	EnvKeys:      []string{"RUNSCRIPT"},
}

// -t|--test
var inspectTestFlag = cmdline.Flag{
	ID:           "inspectTestFlag",
	Value:        &testfile,
	DefaultValue: false,
	Name:         "test",
	ShortHand:    "t",
	Usage:        "show the test script for the image",
	EnvKeys:      []string{"TEST"},
}

// -e|--environment
var inspectEnvironmentFlag = cmdline.Flag{
	ID:           "inspectEnvironmentFlag",
	Value:        &environment,
	DefaultValue: false,
	Name:         "environment",
	ShortHand:    "e",
	Usage:        "show the environment settings for the image",
	EnvKeys:      []string{"ENVIRONMENT"},
}

// -H|--helpfile
var inspectHelpfileFlag = cmdline.Flag{
	ID:           "inspectHelpfileFlag",
	Value:        &helpfile,
	DefaultValue: false,
	Name:         "helpfile",
	ShortHand:    "H",
	Usage:        "inspect the runscript helpfile, if it exists",
	EnvKeys:      []string{"HELPFILE"},
}

// -j|--json
var inspectJSONFlag = cmdline.Flag{
	ID:           "inspectJSONFlag",
	Value:        &jsonfmt,
	DefaultValue: false,
	Name:         "json",
	ShortHand:    "j",
	Usage:        "print structured json instead of sections",
	EnvKeys:      []string{"JSON"},
}

func init() {
	cmdManager.RegisterCmd(InspectCmd)

	cmdManager.RegisterFlagForCmd(&inspectAppNameFlag, InspectCmd)
	cmdManager.RegisterFlagForCmd(&inspectDeffileFlag, InspectCmd)
	cmdManager.RegisterFlagForCmd(&inspectEnvironmentFlag, InspectCmd)
	cmdManager.RegisterFlagForCmd(&inspectHelpfileFlag, InspectCmd)
	cmdManager.RegisterFlagForCmd(&inspectJSONFlag, InspectCmd)
	cmdManager.RegisterFlagForCmd(&inspectLabelsFlag, InspectCmd)
	cmdManager.RegisterFlagForCmd(&inspectRunscriptFlag, InspectCmd)
	cmdManager.RegisterFlagForCmd(&inspectTestFlag, InspectCmd)
}

func getPathPrefix(appName string) string {
	if appName == "" {
		return "/.singularity.d"
	}
	return fmt.Sprintf("/scif/apps/%s/scif", appName)
}

func getSingleFileCommand(file string, label string, appName string) string {
	var str strings.Builder
	str.WriteString(fmt.Sprintf(" if [ -f %s/%s ]; then", getPathPrefix(appName), file))
	str.WriteString(fmt.Sprintf("     echo %s:`wc -c < %s/%s`;", label, getPathPrefix(appName), file))
	str.WriteString(fmt.Sprintf("     cat %s/%s;", getPathPrefix(appName), file))
	str.WriteString(" fi;")
	return str.String()
}

func getLabelsCommand(appName string) string {
	return getSingleFileCommand("labels.json", "labels", appName)
}

func getDefinitionCommand() string {
	return getSingleFileCommand("Singularity", "deffile", "")
}

func getRunscriptCommand(appName string) string {
	return getSingleFileCommand("runscript", "runscript", appName)
}

func getTestCommand(appName string) string {
	return getSingleFileCommand("test", "test", appName)
}

func getEnvironmentCommand(appName string) string {
	var str strings.Builder
	str.WriteString(" for env in %s/env/9*-environment.sh; do")
	str.WriteString("     echo ${env##*/}:`wc -c < $env`;")
	str.WriteString("     cat $env;")
	str.WriteString(" done;")
	return fmt.Sprintf(str.String(), getPathPrefix(appName))
}

func getHelpCommand(appName string) string {
	return getSingleFileCommand("runscript.help", "helpfile", appName)
}

func setAttribute(obj *inspectFormat, label string, value string) {
	switch label {
	case "apps":
		obj.Attributes.Apps = value
	case "deffile":
		obj.Attributes.Deffile = value
	case "test":
		obj.Attributes.Test = value
	case "helpfile":
		obj.Attributes.Helpfile = value
	case "labels":
		if err := json.Unmarshal([]byte(value), &obj.Attributes.Labels); err != nil {
			sylog.Warningf("Unable to parse labels: %s", value)
		}
	case "runscript":
		obj.Attributes.Runscript = value
	default:
		if strings.HasSuffix(label, "environment.sh") {
			obj.Attributes.Environment[label] = value
		} else {
			sylog.Warningf("Trying to set attribute for unknown label: %s", label)
		}
	}
}

func getAppCheck(appName string) string {
	return fmt.Sprintf("if ! [ -d \"/scif/apps/%s\" ]; then echo \"App %s does not exist.\"; exit 2; fi;", appName, appName)
}

// InspectCmd represents the 'inspect' command
// TODO: This should be in its own package, not cli
var InspectCmd = &cobra.Command{
	DisableFlagsInUseLine: true,
	Args:                  cobra.ExactArgs(1),

	Use:     docs.InspectUse,
	Short:   docs.InspectShort,
	Long:    docs.InspectLong,
	Example: docs.InspectExample,

	Run: func(cmd *cobra.Command, args []string) {
		// Sanity check
		if _, err := os.Stat(args[0]); err != nil {
			sylog.Fatalf("container not found: %s", err)
		}

		abspath, err := filepath.Abs(args[0])
		if err != nil {
			sylog.Fatalf("While determining absolute file path: %v", err)
		}
		name := filepath.Base(abspath)

		a := []string{"/bin/sh", "-c", ""}

		if apps {
			sylog.Debugf("Inspecting apps in container")
			a[2] += listAppsCommand
		}

		// If AppName is given fail quickly (exit) if it doesn't exist
		if AppName != "" {
			sylog.Debugf("Inspection of App %s Selected.", AppName)
			a[2] += getAppCheck(AppName)
		}

		if helpfile {
			sylog.Debugf("Inspection of helpfile selected.")
			a[2] += getHelpCommand(AppName)
		}

		if deffile {
			sylog.Debugf("Inspection of deffile selected.")
			a[2] += getDefinitionCommand()
		}

		if runscript {
			sylog.Debugf("Inspection of runscript selected.")
			a[2] += getRunscriptCommand(AppName)
		}

		if testfile {
			sylog.Debugf("Inspection of test selected.")
			a[2] += getTestCommand(AppName)
		}

		if environment {
			sylog.Debugf("Inspection of environment selected.")
			a[2] += getEnvironmentCommand(AppName)
		}

		// Default to labels if nothing was appended
		if labels || len(a[2]) == 0 {
			sylog.Debugf("Inspection of labels selected.")
			a[2] += getLabelsCommand(AppName)
		}

		// Execute the compound command string.
		fileContents, err := getFileContent(abspath, name, a)
		if err != nil {
			sylog.Fatalf("Could not inspect container: %v", err)
		}

		inspectObj := inspectFormat{}
		inspectObj.Type = "container"
		inspectObj.Attributes.Labels = make(map[string]string)
		inspectObj.Attributes.Environment = make(map[string]string)

		// Parse the command output string into sections.
		reader := bufio.NewReader(strings.NewReader(fileContents))
		for {
			section, err := reader.ReadBytes('\n')
			if err != nil {
				break
			}
			parts := strings.SplitN(strings.TrimSpace(string(section)), ":", 3)
			if len(parts) == 2 {
				label := parts[0]
				sizeData, errConv := strconv.Atoi(parts[1])
				if errConv != nil {
					sylog.Fatalf("Badly formatted content, can't recover: %v", parts)
				}
				sylog.Debugf("Section %s found with %d bytes of data.", label, sizeData)
				data := make([]byte, sizeData)
				n, err := io.ReadFull(reader, data)
				if n != len(data) && err != nil {
					sylog.Fatalf("Unable to read %d bytes.", sizeData)
				}
				setAttribute(&inspectObj, label, string(data))
			} else {
				sylog.Fatalf("Badly formatted content, can't recover: %v", parts)
			}
		}

		// Output the inspection results (use JSON if requested).
		if jsonfmt {
			jsonObj, err := json.MarshalIndent(inspectObj, "", "\t")
			if err != nil {
				sylog.Fatalf("Could not format inspected data as JSON.")
			}
			fmt.Println(string(jsonObj))
		} else {
			if inspectObj.Attributes.Apps != "" {
				fmt.Printf("==Apps==\n")
				fmt.Printf("%s\n", inspectObj.Attributes.Apps)
			}
			if inspectObj.Attributes.Helpfile != "" {
				fmt.Println("==helpfile==\n" + inspectObj.Attributes.Helpfile)
			}
			if inspectObj.Attributes.Deffile != "" {
				fmt.Println("==deffile==\n" + inspectObj.Attributes.Deffile)
			}
			if inspectObj.Attributes.Runscript != "" {
				fmt.Println("==runscript==\n" + inspectObj.Attributes.Runscript)
			}
			if inspectObj.Attributes.Test != "" {
				fmt.Println("==test==\n" + inspectObj.Attributes.Test)
			}
			if len(inspectObj.Attributes.Environment) > 0 {
				fmt.Println("==environment==")
				for envLabel, envValue := range inspectObj.Attributes.Environment {
					fmt.Println("==environment:" + envLabel + "==\n" + envValue)
				}
			}
			if len(inspectObj.Attributes.Labels) > 0 {
				fmt.Println("==labels==")
				for labLabel, labValue := range inspectObj.Attributes.Labels {
					fmt.Println(labLabel + ": " + labValue)
				}
			}
		}
	},
	TraverseChildren: true,
}

func getFileContent(abspath, name string, args []string) (string, error) {
	starter := buildcfg.LIBEXECDIR + "/singularity/bin/starter-suid"
	procname := "Singularity inspect"
	Env := []string{sylog.GetEnvVar()}

	engineConfig := singularityConfig.NewConfig()
	ociConfig := &oci.Config{}
	generator := generate.Generator{Config: &ociConfig.Spec}
	engineConfig.OciConfig = ociConfig

	generator.SetProcessArgs(args)
	generator.SetProcessCwd("/")
	engineConfig.SetImage(abspath)

	cfg := &config.Common{
		EngineName:   singularityConfig.Name,
		ContainerID:  name,
		EngineConfig: engineConfig,
	}

	configData, err := json.Marshal(cfg)
	if err != nil {
		sylog.Fatalf("CLI Failed to marshal CommonEngineConfig: %s\n", err)
	}

	// Record from stdout and store as a string to return as the contents of the file

	cmd, err := exec.PipeCommand(starter, []string{procname}, Env, configData)
	if err != nil {
		sylog.Fatalf("Unable to exec command: %s: %s", err, cmd.Args)
	}

	b, err := cmd.Output()
	if err != nil {
		sylog.Fatalf("Unable to prossess command: %s: %s", err, b)
	}

	return string(b), nil
}<|MERGE_RESOLUTION|>--- conflicted
+++ resolved
@@ -57,6 +57,15 @@
 	Type       string            `json:"type"`
 }
 
+// --list-apps
+var inspectAppsListFlag = cmdline.Flag{
+	ID:           "inspectAppsListFlag",
+	Value:        &apps,
+	DefaultValue: "",
+	Name:         "list-apps",
+	Usage:        "list all apps in a contianer",
+}
+
 // --app
 var inspectAppNameFlag = cmdline.Flag{
 	ID:           "inspectAppNameFlag",
@@ -67,12 +76,6 @@
 	EnvKeys:      []string{"APP"},
 }
 
-<<<<<<< HEAD
-	InspectCmd.Flags().BoolVarP(&apps, "apps", "A", false, "list all apps in a container")
-
-	InspectCmd.Flags().BoolVarP(&labels, "labels", "l", false, "show the labels associated with the image (default)")
-	InspectCmd.Flags().SetAnnotation("labels", "envkey", []string{"LABELS"})
-=======
 // -l|--labels
 var inspectLabelsFlag = cmdline.Flag{
 	ID:           "inspectLabelsFlag",
@@ -83,7 +86,6 @@
 	Usage:        "show the labels associated with the image (default)",
 	EnvKeys:      []string{"LABELS"},
 }
->>>>>>> a7632f94
 
 // -d|--deffile
 var inspectDeffileFlag = cmdline.Flag{
@@ -162,6 +164,7 @@
 	cmdManager.RegisterFlagForCmd(&inspectLabelsFlag, InspectCmd)
 	cmdManager.RegisterFlagForCmd(&inspectRunscriptFlag, InspectCmd)
 	cmdManager.RegisterFlagForCmd(&inspectTestFlag, InspectCmd)
+	cmdManager.RegisterFlagForCmd(&inspectAppsListFlag, InspectCmd)
 }
 
 func getPathPrefix(appName string) string {
