--- conflicted
+++ resolved
@@ -74,12 +74,8 @@
 		// 6 char is the limit for a usable mount tag...
 		mntTag := genString(6)
 
-<<<<<<< HEAD
+		// TODO: Figure out if src is a directory or not
 		pciArgs := fmt.Sprintf("%s:%s,virtio-9p,%s=%s", strconv.Itoa(slot), strconv.Itoa(function), mntTag, src)
-=======
-		// TODO: Figure out if src is a directory or not
-		pciArgs := fmt.Sprintf("%s:%s,virtio-9p,%s=%s", strconv.Itoa(slot), strconv.Itoa(idx), mntTag, src)
->>>>>>> 69a463d0
 		args = append(args, "-s", pciArgs)
 
 		localBind := fmt.Sprintf("%s:%s", mntTag, dst)
