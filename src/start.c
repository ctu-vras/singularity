/* 
 * Copyright (c) 2017, SingularityWare, LLC. All rights reserved.
 * 
 * This software is licensed under a 3-clause BSD license.  Please
 * consult LICENSE file distributed with the sources of this project regarding
 * your rights to use or distribute this software.
 * 
 */


#define _GNU_SOURCE
#include <stdio.h>
#include <stdlib.h>
#include <unistd.h>
#include <errno.h>
#include <string.h>
#include <fcntl.h>

#include "config.h"
#include "util/file.h"
#include "util/util.h"
#include "util/registry.h"
#include "util/fork.h"
#include "lib/image/image.h"
#include "lib/runtime/runtime.h"
#include "util/config_parser.h"
#include "util/privilege.h"
#include "util/suid.h"
#include "util/sessiondir.h"
#include "util/cleanupd.h"
#include "util/daemon.h"

#include "./action-lib/include.h"

#ifndef SYSCONFDIR
#error SYSCONFDIR not defined
#endif



int main(int argc, char **argv) {
    struct image_object image;
    char *sinit_bin = joinpath(LIBEXECDIR, "/singularity/bin/sinit"); //path to sinit binary
    char *daemon_fd_str;
    int daemon_fd, i;


    singularity_config_init();

    singularity_priv_init();
    singularity_suid_init(argv);

    singularity_registry_init();
    singularity_priv_userns();
    singularity_priv_drop();

    singularity_registry_set("UNSHARE_PID", "1");
    singularity_registry_set("UNSHARE_IPC", "1");

    singularity_cleanupd();

    if ( singularity_registry_get("WRITABLE") != NULL ) {
        singularity_message(VERBOSE3, "Instantiating writable container image object\n");
        image = singularity_image_init(singularity_registry_get("IMAGE"), O_RDWR);
    } else {
        singularity_message(VERBOSE3, "Instantiating read only container image object\n");
        image = singularity_image_init(singularity_registry_get("IMAGE"), O_RDONLY);
    }
        
    singularity_runtime_ns(SR_NS_ALL);
    
    singularity_sessiondir();

    singularity_image_mount(&image, CONTAINER_MOUNTDIR);

    action_ready();

    singularity_runtime_overlayfs();
    singularity_runtime_mounts();
    singularity_runtime_files();

<<<<<<< HEAD
    singularity_config_init();
    singularity_priv_init();
    singularity_registry_init();

=======
>>>>>>> e99a6dbf
    /* After this point, we are running as PID 1 inside PID NS */
    singularity_message(DEBUG, "Preparing sinit daemon\n");
    singularity_registry_set("ROOTFS", CONTAINER_FINALDIR);
    singularity_daemon_init();

    singularity_message(DEBUG, "We are ready to recieve jobs, sending signal_go_ahead to parent\n");

    daemon_fd_str = singularity_registry_get("DAEMON_FD");
    daemon_fd = atoi(daemon_fd_str);

    singularity_message(DEBUG, "Signaling parent it is ok to go ahead\n");
    singularity_signal_go_ahead(0);

    /* Close all open fd's that may be present besides daemon info file fd */
    singularity_message(DEBUG, "Closing open fd's\n");
    for( i = sysconf(_SC_OPEN_MAX); i >= 2; i-- ) {
        if( i != daemon_fd ) {
            close(i);
        }
    }

    if ( execl(sinit_bin, sinit_bin, NULL) < 0 ) { //Flawfinder: ignore
        singularity_message(ERROR, "Failed to exec sinit: %s\n", strerror(errno));
        ABORT(255);
    }
    
    return(0);
}<|MERGE_RESOLUTION|>--- conflicted
+++ resolved
@@ -79,13 +79,6 @@
     singularity_runtime_mounts();
     singularity_runtime_files();
 
-<<<<<<< HEAD
-    singularity_config_init();
-    singularity_priv_init();
-    singularity_registry_init();
-
-=======
->>>>>>> e99a6dbf
     /* After this point, we are running as PID 1 inside PID NS */
     singularity_message(DEBUG, "Preparing sinit daemon\n");
     singularity_registry_set("ROOTFS", CONTAINER_FINALDIR);
