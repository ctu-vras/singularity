--- conflicted
+++ resolved
@@ -204,10 +204,6 @@
 
 }
 
-<<<<<<< HEAD
-    return(0);
-}
-
 
 int mount_overlay(char * source, char * scratch, char * dest) {
     // lowerDir = source
@@ -260,6 +256,4 @@
         ABORT(255);
    }
 
-}
-=======
->>>>>>> 5099f8bb
+}