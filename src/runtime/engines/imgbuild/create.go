// Copyright (c) 2018, Sylabs Inc. All rights reserved.
// This software is licensed under a 3-clause BSD license. Please consult the
// LICENSE file distributed with the sources of this project regarding your
// rights to use or distribute this software.

package imgbuild

import (
	"fmt"
	"net"
	"net/rpc"
	"os"
	"os/exec"
	"path/filepath"
	"syscall"

	"github.com/singularityware/singularity/src/pkg/buildcfg"
	"github.com/singularityware/singularity/src/pkg/sylog"
	"github.com/singularityware/singularity/src/runtime/engines/singularity/rpc/client"
)

// CreateContainer creates a container
func (engine *EngineOperations) CreateContainer(pid int, rpcConn net.Conn) error {
	if engine.CommonConfig.EngineName != Name {
		return fmt.Errorf("engineName configuration doesn't match runtime name")
	}

	rpcOps := &client.RPC{
		Client: rpc.NewClient(rpcConn),
		Name:   engine.CommonConfig.EngineName,
	}
	if rpcOps.Client == nil {
		return fmt.Errorf("failed to initialiaze RPC client")
	}

	rootfs := engine.EngineConfig.Rootfs()

	st, err := os.Stat(rootfs)
	if err != nil {
		return fmt.Errorf("stat on %s failed", rootfs)
	}

	if st.IsDir() == false {
		return fmt.Errorf("%s is not a directory", rootfs)
	}

	sylog.Debugf("Mounting image directory %s\n", rootfs)
	_, err = rpcOps.Mount(rootfs, buildcfg.SESSIONDIR, "", syscall.MS_BIND|syscall.MS_NOSUID|syscall.MS_NODEV, "errors=remount-ro")
	if err != nil {
		return fmt.Errorf("failed to mount directory filesystem %s: %s", rootfs, err)
	}

	sylog.Debugf("Mounting proc at %s\n", filepath.Join(buildcfg.SESSIONDIR, "proc"))
	_, err = rpcOps.Mount("/proc", filepath.Join(buildcfg.SESSIONDIR, "proc"), "", syscall.MS_BIND|syscall.MS_NOSUID|syscall.MS_REC, "")
	if err != nil {
		return fmt.Errorf("mount proc failed: %s", err)
	}

	sylog.Debugf("Mounting sysfs at %s\n", filepath.Join(buildcfg.SESSIONDIR, "sys"))
	_, err = rpcOps.Mount("sysfs", filepath.Join(buildcfg.SESSIONDIR, "sys"), "sysfs", syscall.MS_NOSUID, "")
	if err != nil {
		return fmt.Errorf("mount sys failed: %s", err)
	}

	sylog.Debugf("Mounting dev at %s\n", filepath.Join(buildcfg.SESSIONDIR, "dev"))
	_, err = rpcOps.Mount("/dev", filepath.Join(buildcfg.SESSIONDIR, "dev"), "", syscall.MS_BIND|syscall.MS_NOSUID|syscall.MS_REC, "")
	if err != nil {
		return fmt.Errorf("mount /dev failed: %s", err)
	}

	sylog.Debugf("Mounting tmp at %s\n", filepath.Join(buildcfg.SESSIONDIR, "tmp"))
	_, err = rpcOps.Mount("/tmp", filepath.Join(buildcfg.SESSIONDIR, "tmp"), "", syscall.MS_BIND|syscall.MS_NOSUID|syscall.MS_NODEV|syscall.MS_REC, "")
	if err != nil {
		return fmt.Errorf("mount /tmp failed: %s", err)
	}

	sylog.Debugf("Mounting var/tmp at %s\n", filepath.Join(buildcfg.SESSIONDIR, "var/tmp"))
	_, err = rpcOps.Mount("/var/tmp", filepath.Join(buildcfg.SESSIONDIR, "var/tmp"), "", syscall.MS_BIND|syscall.MS_NOSUID|syscall.MS_NODEV|syscall.MS_REC, "")
	if err != nil {
		return fmt.Errorf("mount /var/tmp failed: %s", err)
	}

	sylog.Debugf("Mounting /etc/resolv.conf at %s\n", filepath.Join(buildcfg.SESSIONDIR, "etc/resolv.conf"))
	_, err = rpcOps.Mount("/etc/resolv.conf", filepath.Join(buildcfg.SESSIONDIR, "etc/resolv.conf"), "", syscall.MS_BIND|syscall.MS_NOSUID|syscall.MS_REC, "")
	if err != nil {
		return fmt.Errorf("mount /etc/resolv.conf failed: %s", err)
	}

	sylog.Debugf("Mounting /etc/hosts at %s\n", filepath.Join(buildcfg.SESSIONDIR, "etc/hosts"))
	_, err = rpcOps.Mount("/etc/hosts", filepath.Join(buildcfg.SESSIONDIR, "etc/hosts"), "", syscall.MS_BIND|syscall.MS_NOSUID|syscall.MS_REC, "")
	if err != nil {
		return fmt.Errorf("mount /etc/hosts failed: %s", err)
	}

	sylog.Debugf("Set RPC mount propagation flag to SLAVE")
	_, err = rpcOps.Mount("", "/", "", syscall.MS_SLAVE|syscall.MS_REC, "")
	if err != nil {
		return fmt.Errorf("mount /etc/hosts failed: %s", err)
	}

<<<<<<< HEAD
	if engine.EngineConfig.RunSection("setup") && engine.EngineConfig.Recipe.BuildData.Setup != "" {
		// Run %setup script here
		setup := exec.Command("/bin/sh", "-cex", engine.EngineConfig.Recipe.BuildData.Setup)
		setup.Env = engine.CommonConfig.OciConfig.Process.Env
		setup.Stdout = os.Stdout
		setup.Stderr = os.Stderr

		sylog.Infof("Running setup scriptlet\n")
		if err := setup.Start(); err != nil {
			sylog.Fatalf("failed to start %%setup proc: %v\n", err)
		}
		if err := setup.Wait(); err != nil {
			sylog.Fatalf("setup proc: %v\n", err)
		}
=======
	// Run %setup script here
	setup := exec.Command("/bin/sh", "-c", engine.EngineConfig.Recipe.BuildData.Setup)
	setup.Env = engine.EngineConfig.OciConfig.Process.Env
	setup.Stdout = os.Stdout
	setup.Stderr = os.Stderr

	sylog.Infof("Running %%setup script\n")
	if err := setup.Start(); err != nil {
		sylog.Fatalf("failed to start %%setup proc: %v\n", err)
	}
	if err := setup.Wait(); err != nil {
		sylog.Fatalf("setup proc: %v\n", err)
>>>>>>> c91ef4f8
	}

	sylog.Debugf("Chdir into %s\n", buildcfg.SESSIONDIR)
	err = syscall.Chdir(buildcfg.SESSIONDIR)
	if err != nil {
		return fmt.Errorf("change directory failed: %s", err)
	}

	sylog.Debugf("Chroot into %s\n", buildcfg.SESSIONDIR)
	_, err = rpcOps.Chroot(buildcfg.SESSIONDIR)
	if err != nil {
		return fmt.Errorf("chroot failed: %s", err)
	}

	sylog.Debugf("Chdir into / to avoid errors\n")
	err = syscall.Chdir("/")
	if err != nil {
		return fmt.Errorf("change directory failed: %s", err)
	}
	if err := rpcOps.Client.Close(); err != nil {
		return fmt.Errorf("can't close connection with rpc server: %s", err)
	}

	return nil
}<|MERGE_RESOLUTION|>--- conflicted
+++ resolved
@@ -98,11 +98,10 @@
 		return fmt.Errorf("mount /etc/hosts failed: %s", err)
 	}
 
-<<<<<<< HEAD
 	if engine.EngineConfig.RunSection("setup") && engine.EngineConfig.Recipe.BuildData.Setup != "" {
 		// Run %setup script here
 		setup := exec.Command("/bin/sh", "-cex", engine.EngineConfig.Recipe.BuildData.Setup)
-		setup.Env = engine.CommonConfig.OciConfig.Process.Env
+		setup.Env = engine.EngineConfig.OciConfig.Process.Env
 		setup.Stdout = os.Stdout
 		setup.Stderr = os.Stderr
 
@@ -113,20 +112,6 @@
 		if err := setup.Wait(); err != nil {
 			sylog.Fatalf("setup proc: %v\n", err)
 		}
-=======
-	// Run %setup script here
-	setup := exec.Command("/bin/sh", "-c", engine.EngineConfig.Recipe.BuildData.Setup)
-	setup.Env = engine.EngineConfig.OciConfig.Process.Env
-	setup.Stdout = os.Stdout
-	setup.Stderr = os.Stderr
-
-	sylog.Infof("Running %%setup script\n")
-	if err := setup.Start(); err != nil {
-		sylog.Fatalf("failed to start %%setup proc: %v\n", err)
-	}
-	if err := setup.Wait(); err != nil {
-		sylog.Fatalf("setup proc: %v\n", err)
->>>>>>> c91ef4f8
 	}
 
 	sylog.Debugf("Chdir into %s\n", buildcfg.SESSIONDIR)
