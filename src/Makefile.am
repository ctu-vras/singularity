SUBDIRS = lib action-lib bootstrap-lib util

MAINTAINERCLEANFILES = Makefile.in config.h config.h.in
DISTCLEANFILES = Makefile
CLEANFILES = core.* *~ *.la
AM_CFLAGS = -Wall -fpie -fPIC
AM_LDFLAGS = -pie
AM_CPPFLAGS = -DBINDIR=\"$(bindir)\" -DSYSCONFDIR=\"$(sysconfdir)\" -DLOCALSTATEDIR=\"$(localstatedir)\" -DLIBEXECDIR=\"$(libexecdir)\" $(SINGULARITY_DEFINES)

lexecdir = $(libexecdir)/singularity/bin

<<<<<<< HEAD
lexec_PROGRAMS = action builddef cleanupd get-section get-configvals image-type mount prepheader start $(BUILD_SUID)
EXTRA_PROGRAMS = action-suid mount-suid start-suid
=======
lexec_PROGRAMS = action builddef cleanupd get-section image-type mount start sif wrapper $(BUILD_SUID)
EXTRA_PROGRAMS = wrapper-suid
>>>>>>> 08dc27ab

cleanupd_SOURCES = cleanupd.c util/util.c util/file.c util/message.c util/privilege.c util/config_parser.c util/registry.c util/capability.c util/suid.c
cleanupd_CPPFLAGS = $(AM_CPPFLAGS)

action_SOURCES = action.c util/util.c util/file.c util/registry.c util/privilege.c util/sessiondir.c util/suid.c util/cleanupd.c util/daemon.c util/capability.c util/mount.c
action_LDADD = lib/image/libsingularity-image.la lib/runtime/libsingularity-runtime.la lib/sif/libsingularity-sif.la action-lib/libinternal.la -luuid
action_CPPFLAGS = $(AM_CPPFLAGS)

builddef_SOURCES = builddef.c util/util.c util/file.c util/registry.c util/sessiondir.c util/capability.c
builddef_LDADD = lib/image/libsingularity-image.la lib/runtime/libsingularity-runtime.la lib/sif/libsingularity-sif.la bootstrap-lib/libinternal.la -luuid
builddef_CPPFLAGS = $(AM_CPPFLAGS)
builddef_LDFLAGS = -static

start_SOURCES = start.c util/util.c util/file.c util/registry.c util/privilege.c util/sessiondir.c util/suid.c util/cleanupd.c util/fork.c util/daemon.c util/signal.c util/capability.c util/mount.c
start_LDADD = lib/image/libsingularity-image.la lib/runtime/libsingularity-runtime.la lib/sif/libsingularity-sif.la action-lib/libinternal.la -luuid
start_CPPFLAGS = $(AM_CPPFLAGS)

mount_SOURCES = mount.c util/util.c util/file.c util/registry.c util/suid.c util/privilege.c util/capability.c util/mount.c
mount_LDADD = lib/image/libsingularity-image.la lib/runtime/libsingularity-runtime.la lib/sif/libsingularity-sif.la -luuid
mount_CPPFLAGS = $(AM_CPPFLAGS)

sif_SOURCES = sif.c util/util.c
sif_LDADD = lib/image/libsingularity-image.la lib/signing/libsingularity-signing.la lib/sif/libsingularity-sif.la -luuid -lcrypto
sif_CPPFLAGS = $(AM_CPPFLAGS)

get_section_SOURCES = get-section.c util/util.c util/file.c util/message.c util/privilege.c util/config_parser.c util/registry.c util/capability.c util/suid.c
get_section_CPPFLAGS = $(AM_CPPFLAGS)

get_configvals_SOURCES = get-configvals.c util/util.c util/config_parser.c util/message.c util/registry.c util/file.c util/privilege.c
get_configvals_CPPFLAGS = $(AM_CPPFLAGS)

image_type_SOURCES = image-type.c util/util.c util/message.c util/config_parser.c util/file.c
image_type_LDADD = lib/image/libsingularity-image.la lib/sif/libsingularity-sif.la -luuid
image_type_CPPFLAGS = $(AM_CPPFLAGS)

wrapper_SOURCES = wrapper.c util/util.c util/file.c util/registry.c util/suid.c util/privilege.c util/capability.c
wrapper_LDADD = lib/image/libsingularity-image.la lib/runtime/libsingularity-runtime.la lib/sif/libsingularity-sif.la -luuid
wrapper_CPPFLAGS = $(AM_CPPFLAGS)

wrapper_suid_SOURCES = $(wrapper_SOURCES)
wrapper_suid_LDADD = $(wrapper_LDADD)
wrapper_suid_LDFLAGS = -static
wrapper_suid_CPPFLAGS = -DSINGULARITY_SUID $(AM_CPPFLAGS)

install-data-hook: make_suid

make_suid:
	@if test `id -ru` = "0"; then \
		for i in $(BUILD_SUID); do \
			echo " /bin/chown root:root $(DESTDIR)$(libexecdir)/singularity/bin/$$i"; \
			/bin/chown root:root $(DESTDIR)$(libexecdir)/singularity/bin/$$i ; \
			echo " /bin/chmod 4755 $(DESTDIR)$(libexecdir)/singularity/bin/$$i"; \
			/bin/chmod 4755 $(DESTDIR)$(libexecdir)/singularity/bin/$$i; \
		done; \
	fi


EXTRA_DIST = config.h<|MERGE_RESOLUTION|>--- conflicted
+++ resolved
@@ -9,13 +9,8 @@
 
 lexecdir = $(libexecdir)/singularity/bin
 
-<<<<<<< HEAD
-lexec_PROGRAMS = action builddef cleanupd get-section get-configvals image-type mount prepheader start $(BUILD_SUID)
-EXTRA_PROGRAMS = action-suid mount-suid start-suid
-=======
-lexec_PROGRAMS = action builddef cleanupd get-section image-type mount start sif wrapper $(BUILD_SUID)
+lexec_PROGRAMS = action builddef cleanupd get-section get-configvals image-type mount start sif wrapper $(BUILD_SUID)
 EXTRA_PROGRAMS = wrapper-suid
->>>>>>> 08dc27ab
 
 cleanupd_SOURCES = cleanupd.c util/util.c util/file.c util/message.c util/privilege.c util/config_parser.c util/registry.c util/capability.c util/suid.c
 cleanupd_CPPFLAGS = $(AM_CPPFLAGS)
