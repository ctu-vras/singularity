// Copyright (c) 2018, Sylabs Inc. All rights reserved.
// This software is licensed under a 3-clause BSD license. Please consult the
// LICENSE.md file distributed with the sources of this project regarding your
// rights to use or distribute this software.

package cli

import (
	"bufio"
	"context"
	"fmt"
	"os"
	"strings"

	"github.com/singularityware/singularity/src/docs"
	"github.com/singularityware/singularity/src/pkg/build"
	"github.com/singularityware/singularity/src/pkg/sylog"
	"github.com/spf13/cobra"
)

var (
	remote     bool
	builderURL string
	detached   bool
	libraryURL string
	isJSON     bool
	sandbox    bool
	writable   bool
	force      bool
	noTest     bool
	sections   []string
)

func init() {
	BuildCmd.Flags().SetInterspersed(false)

	BuildCmd.Flags().BoolVarP(&sandbox, "sandbox", "s", false, "Build image as sandbox format (chroot directory structure)")
	BuildCmd.Flags().StringSliceVar(&sections, "section", []string{"all"}, "Only run specific section(s) of deffile (setup, post, files, environment, test, labels, none)")
	BuildCmd.Flags().BoolVar(&isJSON, "json", false, "Interpret build definition as JSON")
	BuildCmd.Flags().BoolVarP(&writable, "writable", "w", false, "Build image as writable (SIF with writable internal overlay)")
	BuildCmd.Flags().BoolVarP(&force, "force", "F", false, "Delete and overwrite an image if it currently exists")
	BuildCmd.Flags().BoolVarP(&noTest, "notest", "T", false, "Bootstrap without running tests in %test section")
	BuildCmd.Flags().BoolVarP(&remote, "remote", "r", false, "Build image remotely")
	BuildCmd.Flags().BoolVarP(&detached, "detached", "d", false, "Submit build job and print nuild ID (no real-time logs)")
	BuildCmd.Flags().StringVar(&builderURL, "builder", "https://build.sylabs.io", "Remote Build Service URL")
	BuildCmd.Flags().StringVar(&libraryURL, "library", "https://library.sylabs.io", "Container Library URL")

	SingularityCmd.AddCommand(BuildCmd)
}

// BuildCmd represents the build command
var BuildCmd = &cobra.Command{
	DisableFlagsInUseLine: true,
	Args: cobra.ExactArgs(2),

	Use:     docs.BuildUse,
	Short:   docs.BuildShort,
	Long:    docs.BuildLong,
	Example: docs.BuildExample,
	PreRun:  sylabsToken,
	// TODO: Can we plz move this to another file to keep the CLI the CLI
	Run: func(cmd *cobra.Command, args []string) {
		if silent {
			fmt.Println("Silent!")
		}

		buildFormat := "sif"
		if sandbox {
			buildFormat = "sandbox"
		}

		dest := args[0]
		spec := args[1]

		//check if target collides with existing file
		if ok := checkBuildTargetCollision(dest, force); !ok {
			os.Exit(1)
		}

<<<<<<< HEAD
		if remote || builderURL != defbuilderURL {
			// Submiting a remote build requires a valid authToken
			if authToken == "" {
=======
		def := makeDefinition(args[1], isJSON)

		if remote {
			// Submiting a remote build requires a valid authToken
			var b *build.RemoteBuilder
			if authToken != "" {
				b, err = build.NewRemoteBuilder(args[0], libraryURL, def, detached, builderURL, authToken)
				if err != nil {
					sylog.Fatalf("failed to create builder: %v", err)
				}
			} else {
>>>>>>> b56dcc59
				sylog.Fatalf("Unable to submit build job: %v", authWarning)
			}

			def, err := build.MakeDef(spec)
			if err != nil {
				return
			}

			b := build.NewRemoteBuilder(dest, libraryURL, def, detached, builderURL, authToken)
			b.Build(context.TODO())
		} else {
			b, err := build.NewBuild(spec, dest, buildFormat)
			if err != nil {
				sylog.Fatalf("Unable to create build: %v\n", err)
				os.Exit(1)
			}

			if sections[0] == "all" {
				b.Full()
			} else {
				sylog.Fatalf("Running specific sections of definitions not implemented.")
			}
		}
	},
	TraverseChildren: true,
}

// checkTargetCollision makes sure output target doesnt exist, or is ok to overwrite
func checkBuildTargetCollision(path string, force bool) bool {
	if _, err := os.Stat(path); err == nil {
		//exists
		if force {
			os.RemoveAll(path)
		} else {
			reader := bufio.NewReader(os.Stdin)
			fmt.Print("Build target already exists. Do you want to overwrite? [N/y] ")
			input, err := reader.ReadString('\n')
			if err != nil {
				sylog.Fatalf("Error parsing input:", err)
			}
			if val := strings.Compare(strings.ToLower(input), "y\n"); val == 0 {
				os.RemoveAll(path)
			} else {
				fmt.Println("Stopping build.")
				return false
			}
		}
	}
	return true
}<|MERGE_RESOLUTION|>--- conflicted
+++ resolved
@@ -77,23 +77,9 @@
 			os.Exit(1)
 		}
 
-<<<<<<< HEAD
-		if remote || builderURL != defbuilderURL {
+		if remote {
 			// Submiting a remote build requires a valid authToken
 			if authToken == "" {
-=======
-		def := makeDefinition(args[1], isJSON)
-
-		if remote {
-			// Submiting a remote build requires a valid authToken
-			var b *build.RemoteBuilder
-			if authToken != "" {
-				b, err = build.NewRemoteBuilder(args[0], libraryURL, def, detached, builderURL, authToken)
-				if err != nil {
-					sylog.Fatalf("failed to create builder: %v", err)
-				}
-			} else {
->>>>>>> b56dcc59
 				sylog.Fatalf("Unable to submit build job: %v", authWarning)
 			}
 
@@ -102,7 +88,10 @@
 				return
 			}
 
-			b := build.NewRemoteBuilder(dest, libraryURL, def, detached, builderURL, authToken)
+			b, err := build.NewRemoteBuilder(dest, libraryURL, def, detached, builderURL, authToken)
+			if err != nil {
+				sylog.Fatalf("failed to create builder: %v", err)
+			}
 			b.Build(context.TODO())
 		} else {
 			b, err := build.NewBuild(spec, dest, buildFormat)
